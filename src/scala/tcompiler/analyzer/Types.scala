--- conflicted
+++ resolved
@@ -27,28 +27,6 @@
     def getType: Type = _tpe
   }
 
-<<<<<<< HEAD
-  val Char           = TChar()
-  val NullableChar   = TChar(true)
-  val Int            = TInt()
-  val NullableInt    = TInt(true)
-  val Long           = TLong()
-  val NullableLong   = TLong(true)
-  val Float          = TFloat()
-  val NullableFloat  = TFloat(true)
-  val Double         = TDouble()
-  val NullableDouble = TDouble(true)
-  val Bool           = TBool()
-  val NullableBool   = TBool(true)
-
-  private val objSymbol = ClassSymbolLocator.findSymbol(Main.TLangObject)
-    .getOrElse(new ClassSymbol(Main.TLangObject, false))
-  private val stringSymbol = ClassSymbolLocator.findSymbol(Main.TLangString)
-    .getOrElse(new ClassSymbol(Main.TLangString, false))
-
-  var Object = TObject(objSymbol)
-  var String = TObject(stringSymbol)
-=======
   val Char   = TChar()
   val Int    = TInt()
   val Long   = TLong()
@@ -60,7 +38,6 @@
     .getOrElse(new ClassSymbol(Main.TLangObject, false)))
   var String = TObject(ClassSymbolLocator.findSymbol(Main.TLangString)
     .getOrElse(new ClassSymbol(Main.TLangString, false)))
->>>>>>> 60eab108
 
   val Array = TArray(Object)
 
@@ -74,57 +51,38 @@
 
   sealed abstract class Type {
     val isNullable: Boolean
-    val nullableString = if (isNullable) "?" else ""
-
-    def name: String
+
     def getNullable: Type
-    def getNonNullable: Type
     def isSubTypeOf(tpe: Type): Boolean = tpe.isInstanceOf[this.type]
-
     def isImplicitlyConvertableFrom(tpe: Type): Boolean = {
       if (this == tpe)
         return true
 
-      val implicitTypes = implicitlyConvertableFrom
+      val implicitTypes = implicitlyConvertableFrom()
       if (implicitTypes.contains(tpe))
         return true
 
 
       (this, tpe) match {
         case (TArray(a1), TArray(a2)) => a1.isImplicitlyConvertableFrom(a2)
-<<<<<<< HEAD
-        case _                        => false
-=======
         case _                              => false
->>>>>>> 60eab108
       }
     }
-
     def getSuperTypes: List[Type] = List()
     def isPrimitive = Primitives.contains(this)
 
-<<<<<<< HEAD
-    def implicitlyConvertableFrom: List[Type] = List()
-=======
     def implicitlyConvertableFrom(): List[Type] = List()
 
->>>>>>> 60eab108
     def byteCodeName: String
     val codes: CodeMap
     val size : Int
-
-    override def toString = name + (if (isNullable) "?" else "")
-
-    protected def invalidNullableAssignment(from: Type, to: Type) =
-      from.isNullable && !to.isNullable
   }
 
   case object TError extends Type {
     override val isNullable = false
     override def getNullable = this
-    override def getNonNullable = this
     override def isSubTypeOf(tpe: Type): Boolean = true
-    override def name = "[error]"
+    override def toString = "[error]"
     override def byteCodeName: String = "ERROR"
     override val codes     = EmptyCodeMap
     override val size: Int = 0
@@ -133,10 +91,9 @@
   case object TUntyped extends Type {
     override val isNullable = false
     override def getNullable = this
-    override def getNonNullable = this
 
     override def isSubTypeOf(tpe: Type): Boolean = false
-    override def name = "[untyped]"
+    override def toString = "[untyped]"
     override def byteCodeName: String = "UNTYPED"
     override val codes     = EmptyCodeMap
     override val size: Int = 0
@@ -145,120 +102,63 @@
   case object TUnit extends Type {
     override val isNullable = false
     override def getNullable = this
-    override def getNonNullable = this
-
-    override def name = "Unit"
+
+    override def toString = "Unit"
     override def byteCodeName: String = "V"
     override val codes     = EmptyCodeMap
     override val size: Int = 0
   }
 
   case class TInt(isNullable: Boolean = false) extends Type {
-<<<<<<< HEAD
-    override def getNullable = NullableInt
-    override def getNonNullable = Int
-
-    override def implicitlyConvertableFrom = List(Char)
-    override def name = "Int"
-=======
     override def getNullable = if (isNullable) this else TInt(true)
     override def implicitlyConvertableFrom() = List(Char)
     override def toString = "Int"
->>>>>>> 60eab108
     override def byteCodeName: String = "I"
     override val codes     = IntCodeMap
     override val size: Int = 1
-    override def equals(any: Any) = any.isInstanceOf[TInt]
   }
 
   case class TLong(isNullable: Boolean = false) extends Type {
-<<<<<<< HEAD
-    override def getNullable = NullableLong
-    override def getNonNullable = Long
-
-    override def implicitlyConvertableFrom = List(Char, Int)
-    override def name = "Long"
-=======
     override def getNullable = if (isNullable) this else TLong(true)
     override def implicitlyConvertableFrom() = List(Char, Int)
     override def toString = "Long"
->>>>>>> 60eab108
     override def byteCodeName: String = "J"
     override val codes     = LongCodeMap
     override val size: Int = 2
-    override def equals(any: Any) = any.isInstanceOf[TLong]
-
   }
 
   case class TFloat(isNullable: Boolean = false) extends Type {
-<<<<<<< HEAD
-    override def getNullable = NullableFloat
-    override def getNonNullable = Float
-
-    override def implicitlyConvertableFrom = List(Long, Char, Int)
-    override def name = "Float"
-=======
     override def getNullable = if (isNullable) this else TFloat(true)
     override def implicitlyConvertableFrom() = List(Long, Char, Int)
     override def toString = "Float"
->>>>>>> 60eab108
     override def byteCodeName: String = "F"
     override val codes     = FloatCodeMap
     override val size: Int = 1
-    override def equals(any: Any) = any.isInstanceOf[TFloat]
-
   }
 
   case class TDouble(isNullable: Boolean = false) extends Type {
-<<<<<<< HEAD
-    override def getNullable = NullableDouble
-    override def getNonNullable = Double
-
-    override def implicitlyConvertableFrom = List(Float, Long, Char, Int)
-    override def name = "Double"
-=======
     override def getNullable = if (isNullable) this else TDouble(true)
     override def implicitlyConvertableFrom() = List(Float, Long, Char, Int)
     override def toString = "Double"
->>>>>>> 60eab108
     override def byteCodeName: String = "D"
     override val codes     = DoubleCodeMap
     override val size: Int = 2
-    override def equals(any: Any) = any.isInstanceOf[TDouble]
   }
 
   case class TChar(isNullable: Boolean = false) extends Type {
-<<<<<<< HEAD
-    override def getNullable = NullableChar
-    override def getNonNullable = Char
-
-    override def implicitlyConvertableFrom = List(Int)
-    override def name = "Char"
-=======
     override def getNullable = if (isNullable) this else TChar(true)
     override def toString = "Char"
->>>>>>> 60eab108
     override def byteCodeName: String = "C"
     override val codes     = CharCodeMap
     override val size: Int = 1
-    override def equals(any: Any) = any.isInstanceOf[TChar]
-
   }
 
   case class TBool(isNullable: Boolean = false) extends Type {
-<<<<<<< HEAD
-    override def getNullable = NullableBool
-    override def getNonNullable = Bool
-
-    override def name = "Bool"
-=======
     override def getNullable = if (isNullable) this else TBool(true)
     override def toString = "Bool"
->>>>>>> 60eab108
     override def byteCodeName: String = "Z"
     override val codes     = BoolCodeMap
     override val size: Int = 1
-    override def equals(any: Any) = any.isInstanceOf[TBool]
   }
 
   object TArray {
@@ -267,24 +167,14 @@
     def unapply(t: TArray) = Some(t.tpe)
   }
   class TArray(val tpe: Type, override val isNullable: Boolean = false) extends Type {
-<<<<<<< HEAD
-    override def getNullable = if(isNullable) this else new TArray(tpe, true)
-    override def getNonNullable = if(isNullable) new TArray(tpe, false) else this
-
-    override def isSubTypeOf(otherTpe: Type): Boolean =
-      otherTpe match {
-        case TArray(arrTpe) => tpe.isSubTypeOf(arrTpe)
-        case _              => false
-      }
-=======
     override def getNullable = new TArray(tpe, true)
     override def isSubTypeOf(otherTpe: Type): Boolean = otherTpe match {
       case TArray(arrTpe) => tpe.isSubTypeOf(arrTpe)
       case _              => false
     }
->>>>>>> 60eab108
-
-    override def name = tpe.toString + "[]"
+
+    override def implicitlyConvertableFrom() = List()
+    override def toString = tpe.toString + "[]"
     override def byteCodeName: String = "[" + tpe.byteCodeName
     override val codes     = new ArrayCodeMap(tpe.byteCodeName)
     override val size: Int = 1
@@ -306,16 +196,6 @@
     def unapply(t: TObject) = Some(t.classSymbol)
   }
   class TObject(val classSymbol: ClassSymbol, override val isNullable: Boolean = false) extends Type {
-<<<<<<< HEAD
-    override def getNullable = if(isNullable) this else new TObject(classSymbol, true)
-    override def getNonNullable = if(isNullable) new TObject(classSymbol, false) else this
-    override def isSubTypeOf(tpe: Type): Boolean = tpe match {
-        case TObject(c) =>
-          if (classSymbol.name == c.name || c == Object.classSymbol) true
-          else classSymbol.parents exists { parent => parent.getType.isSubTypeOf(tpe) }
-        case _          => false
-      }
-=======
 
     override def getNullable = if (isNullable) this else TObject(classSymbol, true)
     override def isSubTypeOf(tpe: Type): Boolean = tpe match {
@@ -324,9 +204,8 @@
         else classSymbol.parents exists { parent => parent.getType.isSubTypeOf(tpe) }
       case _             => false
     }
->>>>>>> 60eab108
-
-    override def implicitlyConvertableFrom =
+
+    override def implicitlyConvertableFrom() =
       classSymbol.methods.filter(m =>
         m.name == "new" &&
           m.modifiers.contains(Implicit()) &&
@@ -336,20 +215,15 @@
     override def getSuperTypes: List[Type] =
       this :: classSymbol.parents.flatMap(_.getType.getSuperTypes)
 
-    override def name = classSymbol.name
+    override def toString = classSymbol.name
     override def byteCodeName: String = {
       val name = classSymbol.name.replaceAll("\\.", "/")
       s"L$name;"
     }
 
     override def equals(any: Any) = any match {
-<<<<<<< HEAD
-      case TObject(c) => classSymbol.name == c.name
-      case _          => false
-=======
       case TObject(c) => classSymbol == c
       case _           => false
->>>>>>> 60eab108
     }
     override def hashCode = classSymbol.hashCode
 
@@ -359,15 +233,8 @@
 
   case object TNull extends Type {
     override val getNullable = this
-<<<<<<< HEAD
-    override val getNonNullable = this
-    override val isNullable  = false
-    override def name = "null"
-=======
     override val isNullable  = true
->>>>>>> 60eab108
     override def byteCodeName: String = "Ljava/lang/Object;"
-    override def isSubTypeOf(other: Type) = other.isNullable
     override val codes: CodeMap = EmptyCodeMap
     override val size : Int     = 1
   }
