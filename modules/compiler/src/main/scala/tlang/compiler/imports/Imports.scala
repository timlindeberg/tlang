package tlang
package compiler
package imports

import java.util.regex.Matcher
import tlang.compiler.analyzer.Symbols.ExtensionClassSymbol
import tlang.compiler.ast.Trees._
import tlang.compiler.messages.Reporter
import tlang.formatting.ErrorStringContext
import tlang.utils.Logging

import scala.collection.mutable

object Imports {

  private val javaLang = List("java", "lang")
  private val tLang    = List("T", "lang")

  private val javaObject = javaLang :+ "Object"
  private val javaString = javaLang :+ "String"
  private val TInt       = tLang :+ "Int"
  private val TLong      = tLang :+ "Long"
  private val TFloat     = tLang :+ "Float"
  private val TDouble    = tLang :+ "Double"
  private val TChar      = tLang :+ "Char"
  private val TBool      = tLang :+ "Bool"

  val DefaultImports: List[Import] = List(
    RegularImport(javaObject),
    RegularImport(javaString),
    RegularImport(TInt),
    RegularImport(TLong),
    RegularImport(TFloat),
    RegularImport(TDouble),
    RegularImport(TChar),
    RegularImport(TBool),
    ExtensionImport(tLang, javaObject),
    ExtensionImport(tLang, javaString),
    ExtensionImport(tLang, TInt),
    ExtensionImport(tLang, TLong),
    ExtensionImport(tLang, TFloat),
    ExtensionImport(tLang, TDouble),
    ExtensionImport(tLang, TChar)
  )

  val DefaultImportNames: List[String] = DefaultImports.map(_.writtenName)
}

case class Imports(ctx: Context, override val errorStringContext: ErrorStringContext, imports: List[Import] = Nil)
  extends ImportErrors with Logging {

  import Imports._

  override val reporter: Reporter = ctx.reporter

  var extensionSymbols: List[ExtensionClassSymbol] = Nil

  private val shortToFull        = mutable.Map[String, String]()
  private val fullToShort        = mutable.Map[String, String]()
  private val classPath          = ctx.classPath
  private val classSymbolLocator = ClassSymbolLocator(classPath)
  private val templateImporter   = new TemplateImporter(ctx)


  // Initialize
  {
<<<<<<< HEAD
    val defaultImports = DefaultImports.filter(_.writtenName notIn ctx.ignoredImports)
    (defaultImports ++ imports) foreach { this += _ }
=======
    val defaultImports = DefaultImports filter { _.writtenName notIn ctx.ignoredImports }
    defaultImports ++ imports foreach { this += _ }
>>>>>>> 5c2f4589
  }

  def getExtensionClasses(className: String): List[ExtensionClassSymbol] =
    extensionSymbols.filter { extSym =>
      val name = ExtensionDecl.stripPrefix(extSym.name)
      name == className
    }

  def addExtensionClass(extensionClassSymbol: ExtensionClassSymbol): Unit = extensionSymbols ::= extensionClassSymbol

  def +=(tup: (String, String)): this.type = this += (tup._1, tup._2)
  def +=(short: String, full: String): this.type = {
    shortToFull += short -> full
    fullToShort += full -> short
    this
  }

  def +=(imp: Import): this.type = {
    debug"Adding import ${ imp.writtenName }"
    imp match {
      case imp: RegularImport  => addImport(imp)
      case imp: WildCardImport => addWildCardImport(imp)
    }
    this
  }

  private def addImport(imp: RegularImport): Unit = {
    val shortName = imp.shortName

    if (contains(shortName)) {
      report(ConflictingImport(imp.writtenName, getFullName(shortName), imp))
      return
    }

    if (classExists(imp.name)) {
      this += (shortName, imp.name)
      return
    }

    val extensionClassName = ExtensionDecl.prefix + imp.name
    if (classExists(extensionClassName)) {
      classSymbolLocator.findExtensionSymbol(extensionClassName) match {
        case Some(e) => addExtensionClass(e)
        case None    => report(CantResolveExtensionsImport(imp.writtenName, imp))
      }
      return
    }
    report(CantResolveImport(imp.writtenName, imp))
  }

  private def addWildCardImport(imp: WildCardImport): Unit = {
    classPath.getClassesInPackage(imp.name) foreach { name => this += RegularImport(name) }
  }

  private def classExists(className: String): Boolean = {
    templateImporter.classExists(className) || classSymbolLocator.classExists(className)
  }

  def ++=(imps: Imports): this.type = { imps.imports foreach { this += _ }; this }

  def getFullName(shortName: String): String = shortToFull.getOrElse(shortName, shortName)
  def getShortName(fullName: String): String = fullToShort.getOrElse(fullName, fullName)

  override def replaceNames(str: String): String =
    fullToShort.foldLeft(str) { case (s, (full, short)) =>
      s.replaceAll(s"\\Q$full\\E", Matcher.quoteReplacement(short))
    }

  def contains(shortName: String): Boolean = shortToFull.contains(shortName)

  def entries: Iterator[(String, String)] = shortToFull.iterator

  override def toString: String = {
    shortToFull.map { case (short, full) => s"$short -> $full" }.mkString(NL)
  }


}<|MERGE_RESOLUTION|>--- conflicted
+++ resolved
@@ -64,13 +64,8 @@
 
   // Initialize
   {
-<<<<<<< HEAD
-    val defaultImports = DefaultImports.filter(_.writtenName notIn ctx.ignoredImports)
+    val defaultImports = DefaultImports.filter { _.writtenName notIn ctx.ignoredImport }
     (defaultImports ++ imports) foreach { this += _ }
-=======
-    val defaultImports = DefaultImports filter { _.writtenName notIn ctx.ignoredImports }
-    defaultImports ++ imports foreach { this += _ }
->>>>>>> 5c2f4589
   }
 
   def getExtensionClasses(className: String): List[ExtensionClassSymbol] =
